--- conflicted
+++ resolved
@@ -38,13 +38,10 @@
     "click>=8.1.0,<9.0.0",
     "dashscope>=1.24.6,<2.0.0",
     "aioredis>=2.0.0,<3.0.0",
-<<<<<<< HEAD
-=======
     # LangChain framework for agent orchestration
     "langchain>=0.1.0,<1.0.0",
     "langchain-core>=0.1.0,<1.0.0",
     "langchain-community>=0.0.1,<1.0.0",
->>>>>>> 07c43bcc
 ]
 
 [tool.setuptools.packages.find]
